--- conflicted
+++ resolved
@@ -39,33 +39,6 @@
 * gst-plugins-good
 * gst-plugins-ugly
 * gst-plugins-bad
-<<<<<<< HEAD
-* gst-libav                        (optional, for larger format support)
-* portmidi                         (optional, for portmidi support)
-* mido                             (installed via pip)
-* python-rtmidi                    (installed via pip)
-* JACK-Client                      (installed via pip)
-* libasound-dev                    (if installing in debian/ubuntu)
-* libjack-jackd2-dev               (if installing in debian/ubuntu)
-</pre>
-
-### Install
-
-####1. Package installation
-	
-**For Ubuntu/Debian users:** Download the ".deb" package in the release section on GitHub (only tested on *Ubuntu systems).
-
-**For ArchLinux users:** there is an AUR package, search for linux-show-player.
-
-####2. Manual installation
-
-#####2.1 Get the source
-
-Download the source archive from GitHub, the one from the releases is recommended.
-
-#####2.1 Install
-
-=======
 * gst-libav				(optional, for larger format support)
 * portmidi				(optional, for portmidi support)
 * mido					(auto-installed via pip)
@@ -78,16 +51,11 @@
 
 #####2.3 Install LiSP
 
->>>>>>> f32a7f09
 	# pip(3) install --pre <archive-name>
 
 for example:
 	
-<<<<<<< HEAD
-	# pip(3) install --pre master.zip
-=======
 	# pip(3) install --pre linux-show-player-0.3.1.zip
->>>>>>> f32a7f09
 
 ### Usage
 
@@ -95,10 +63,6 @@
 
 	$ linux-show-player                                  # Launch the program
 	$ linux-show-player -l [debug/warning/info]          # Launch with different log options
-<<<<<<< HEAD
-	$ linux-show-plater -f <file/path>                   # Open a saved session
-=======
 	$ linux-show-player -f <file/path>                   # Open a saved session
 
-*Currently no user documentation is available.*
->>>>>>> f32a7f09
+*Currently no user documentation is available.*