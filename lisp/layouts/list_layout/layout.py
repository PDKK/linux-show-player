# -*- coding: utf-8 -*-
#
# This file is part of Linux Show Player
#
# Copyright 2012-2016 Francesco Ceruti <ceppofrancy@gmail.com>
#
# Linux Show Player is free software: you can redistribute it and/or modify
# it under the terms of the GNU General Public License as published by
# the Free Software Foundation, either version 3 of the License, or
# (at your option) any later version.
#
# Linux Show Player is distributed in the hope that it will be useful,
# but WITHOUT ANY WARRANTY; without even the implied warranty of
# MERCHANTABILITY or FITNESS FOR A PARTICULAR PURPOSE.  See the
# GNU General Public License for more details.
#
# You should have received a copy of the GNU General Public License
# along with Linux Show Player.  If not, see <http://www.gnu.org/licenses/>.

from PyQt5.QtCore import Qt
from PyQt5.QtGui import QIcon
<<<<<<< HEAD
from PyQt5.QtWidgets import QWidget, QAction, QToolBar, QHBoxLayout,\
    QHeaderView, QVBoxLayout, QLabel, QListWidget, QAbstractItemView,\
    QListWidgetItem, qApp
from lisp.core.media import Media
from lisp.utils.configuration import config
=======
from PyQt5.QtWidgets import QWidget, QAction, QToolBar, QHBoxLayout, \
    QVBoxLayout, QLabel, qApp
>>>>>>> f32a7f09

from lisp.backends.base.media import MediaState
from lisp.core.signal import Connection
from lisp.cues.cue import Cue
from lisp.cues.media_cue import MediaCue
from lisp.layouts.cue_layout import CueLayout
from lisp.layouts.list_layout.cue_list_model import CueListModel, \
    PlayingMediaCueModel
from lisp.layouts.list_layout.cue_list_view import CueListView
from lisp.layouts.list_layout.listwidgets import CueStatusIcon, PreWaitWidget, PostWaitWidget, \
    CueTimeWidget, NextActionIcon
from lisp.layouts.list_layout.playing_listwidget import PlayingListWidget
from lisp.layouts.list_layout.list_layout_settings import ListLayoutSettings
from lisp.ui.mainwindow import MainWindow
from lisp.ui.settings.app_settings import AppSettings
from lisp.ui.settings.cue_settings import CueSettingsRegistry
from lisp.ui.settings.pages.cue_appearance import Appearance
from lisp.ui.settings.pages.cue_general import CueGeneralSettings
from lisp.ui.settings.pages.media_cue_settings import MediaCueSettings
from lisp.utils.configuration import config

AppSettings.register_settings_widget(ListLayoutSettings)


class ListLayout(QWidget, CueLayout):

    NAME = 'List Layout'
    DESCRIPTION = '''
        This layout organize the cues in a list:
        <ul>
            <li>Side panel with playing media-cues;
            <li>Cues can be moved in the list;
            <li>Space to play, CTRL+Space to select, SHIFT+Space to edit;
        </ul>'''

    H_NAMES = ['', 'Cue', 'Pre wait', 'Action', 'Post wait', '']
    H_WIDGETS = [CueStatusIcon, 'name', PreWaitWidget, CueTimeWidget,
                 PostWaitWidget, NextActionIcon]

    def __init__(self, cue_model, **kwargs):
        super().__init__(cue_model=cue_model, **kwargs)

        self._model_adapter = CueListModel(self._cue_model)
        self._model_adapter.item_added.connect(self.__cue_added)
        self._model_adapter.item_removed.connect(self.__cue_removed)

        self._playing_model = PlayingMediaCueModel(self._cue_model)
        self._context_item = None

        self._show_dbmeter = config['ListLayout']['ShowDbMeters'] == 'True'
        self._seek_visible = config['ListLayout']['ShowSeek'] == 'True'
        self._accurate_time = config['ListLayout']['ShowAccurate'] == 'True'
        self._auto_next = config['ListLayout']['AutoNext'] == 'True'
        self._show_playing = config['ListLayout']['ShowPlaying'] == 'True'

        # Add layout-specific menus
        self.showPlayingAction = QAction(self)
        self.showPlayingAction.setCheckable(True)
        self.showPlayingAction.setChecked(self._show_playing)
        self.showPlayingAction.triggered.connect(self.set_playing_visible)

        self.showDbMeterAction = QAction(self)
        self.showDbMeterAction.setCheckable(True)
        self.showDbMeterAction.setChecked(self._show_dbmeter)
        self.showDbMeterAction.triggered.connect(self.set_dbmeter_visible)

        self.showSeekAction = QAction(self)
        self.showSeekAction.setCheckable(True)
        self.showSeekAction.setChecked(self._seek_visible)
        self.showSeekAction.triggered.connect(self.set_seek_visible)

        self.accurateTimingAction = QAction(self)
        self.accurateTimingAction.setCheckable(True)
        self.accurateTimingAction.setChecked(self._accurate_time)
        self.accurateTimingAction.triggered.connect(self.set_accurate_time)

        self.autoNextAction = QAction(self)
        self.autoNextAction.setCheckable(True)
        self.autoNextAction.setChecked(self._auto_next)
        self.autoNextAction.triggered.connect(self.set_auto_next)

        MainWindow().menuLayout.addAction(self.showPlayingAction)
        MainWindow().menuLayout.addAction(self.showDbMeterAction)
        MainWindow().menuLayout.addAction(self.showSeekAction)
        MainWindow().menuLayout.addAction(self.accurateTimingAction)
        MainWindow().menuLayout.addAction(self.autoNextAction)

        # Add a toolbar to MainWindow
        self.toolBar = QToolBar(MainWindow())
        self.toolBar.setContextMenuPolicy(Qt.PreventContextMenu)

        self.playAction = QAction(self)
        self.playAction.setIcon(QIcon.fromTheme("media-playback-start"))
        self.playAction.triggered.connect(self.play_current)

        self.pauseAction = QAction(self)
        self.pauseAction.setIcon(QIcon.fromTheme("media-playback-pause"))
        self.pauseAction.triggered.connect(self.pause_current)

        self.stopAction = QAction(self)
        self.stopAction.setIcon(QIcon.fromTheme("media-playback-stop"))
        self.stopAction.triggered.connect(self.stop_current)

        self.stopAllAction = QAction(self)
        self.stopAllAction.font().setBold(True)
        self.stopAllAction.triggered.connect(self.stop_all)

        self.pauseAllAction = QAction(self)
        self.pauseAllAction.font().setBold(True)
        self.pauseAllAction.triggered.connect(self.pause_all)

        self.restartAllAction = QAction(self)
        self.restartAllAction.font().setBold(True)
        self.restartAllAction.triggered.connect(self.restart_all)

        self.toolBar.addAction(self.playAction)
        self.toolBar.addAction(self.pauseAction)
        self.toolBar.addAction(self.stopAction)
        self.toolBar.addSeparator()
        self.toolBar.addAction(self.stopAllAction)
        self.toolBar.addAction(self.pauseAllAction)
        self.toolBar.addAction(self.restartAllAction)

        MainWindow().addToolBar(self.toolBar)

        self.hLayout = QHBoxLayout(self)
        self.hLayout.setContentsMargins(5, 5, 5, 5)

        # On the left (cue list)
        self.listView = CueListView(self._model_adapter, self)
        self.listView.context_event.connect(self.context_event)
        self.listView.itemDoubleClicked.connect(self.double_clicked)
        self.listView.key_event.connect(self.onKeyPressEvent)
        self.hLayout.addWidget(self.listView)

        self.playingLayout = QVBoxLayout()
        self.playingLayout.setContentsMargins(0, 0, 0, 0)
        self.playingLayout.setSpacing(2)

        # On the right (playing media-cues)
        self.playViewLabel = QLabel('Playing', self)
        self.playViewLabel.setAlignment(Qt.AlignCenter)
        self.playViewLabel.setStyleSheet('font-size: 17pt; font-weight: bold;')
        self.playingLayout.addWidget(self.playViewLabel)

        self.playView = PlayingListWidget(self._playing_model, parent=self)
        self.playView.dbmeter_visible = self._show_dbmeter
        self.playView.accurate_time = self._accurate_time
        self.playView.seek_visible = self._seek_visible
        self.playView.setMinimumWidth(300)
        self.playView.setMaximumWidth(300)
        self.playingLayout.addWidget(self.playView)

        self.set_playing_visible(self._show_playing)
        self.hLayout.addLayout(self.playingLayout)

        # TODO: maybe can be moved outside the layout
        # Add cue preferences widgets
        CueSettingsRegistry().add_item(CueGeneralSettings, Cue)
        CueSettingsRegistry().add_item(MediaCueSettings, MediaCue)
        CueSettingsRegistry().add_item(Appearance)

        # Context menu actions
        self.edit_action = QAction(self)
        self.edit_action.triggered.connect(self.edit_context_cue)

        self.remove_action = QAction(self)
        self.remove_action.triggered.connect(self.remove_context_cue)

        self.select_action = QAction(self)
        self.select_action.triggered.connect(self.select_context_cue)

        self.cm_registry.add_item(self.edit_action)
        self.sep1 = self.cm_registry.add_separator()
        self.cm_registry.add_item(self.remove_action)
        self.cm_registry.add_item(self.select_action)

        self.retranslateUi()

    def retranslateUi(self):
        self.showPlayingAction.setText("Show playing")
        self.showDbMeterAction.setText("Show Db-meters")
        self.showSeekAction.setText("Show seek bars")
        self.accurateTimingAction.setText('Accurate timing')
        self.autoNextAction.setText('Auto select next cue')
        self.playAction.setText("Go")
        self.pauseAction.setText("Pause")
        self.stopAction.setText("Stop")
        self.stopAllAction.setText("Stop All")
        self.pauseAllAction.setText("Pause All")
        self.restartAllAction.setText("Restart All")

        self.edit_action.setText('Edit option')
        self.remove_action.setText('Remove')
        self.select_action.setText('Select')

    @CueLayout.model_adapter.getter
    def model_adapter(self):
        return self._model_adapter

    def current_cue(self):
<<<<<<< HEAD
        item = self.listView.currentItem()
        if item is not None:
            return item.cue

=======
        if self._model_adapter:
            return self._model_adapter.item(self.listView.currentIndex().row())

    def current_item(self):
        if self._model_adapter:
            return self.listView.currentItem()

>>>>>>> f32a7f09
    def select_context_cue(self):
        self._context_item.selected = not self._context_item.selected

    def set_accurate_time(self, accurate):
        self._accurate_time = accurate
        self.playView.accurate_time = accurate

    def set_auto_next(self, enable):
        self._auto_next = enable

    def set_seek_visible(self, visible):
        self._seek_visible = visible
        self.playView.seek_visible = visible

    def set_dbmeter_visible(self, visible):
        self._show_dbmeter = visible
        self.playView.dbmeter_visible = visible

    def set_playing_visible(self, visible):
        self._show_playing = visible
        self.playView.setVisible(visible)
        self.playViewLabel.setVisible(visible)

    def onKeyPressEvent(self, e):
        if not e.isAutoRepeat() and e.key() == Qt.Key_Space:
            if qApp.keyboardModifiers() == Qt.ShiftModifier:
                cue = self.current_cue()
                if cue is not None:
                    self.edit_cue(cue)
            elif qApp.keyboardModifiers() == Qt.ControlModifier:
                item = self.listView.currentItem()
                if item is not None:
                    item.selected = not item.selected
                    return True
            else:
                cue = self.current_cue()
                if cue is not None:
                    cue.execute()
                    self.cue_executed.emit(cue)
                if self._auto_next:
                    nextitem = self.listView.currentIndex().row() + 1
                    if nextitem < self.listView.topLevelItemCount():
                        nextitem = self.listView.topLevelItem(nextitem)
                        self.listView.setCurrentItem(nextitem)
        else:
            self.key_pressed.emit(e)

        e.accept()

    def play_current(self):
        cue = self.current_cue()
        if isinstance(cue, MediaCue):
            cue.media.play()
        else:
            cue.execute()

    def pause_current(self):
        cue = self.current_cue()
        if isinstance(cue, MediaCue):
            cue.media.pause()

    def stop_current(self):
        cue = self.current_cue()
        if isinstance(cue, MediaCue):
            cue.media.stop()

    def double_clicked(self, event):
        cue = self.current_cue()
        if cue is not None:
            self.edit_cue(cue)

    def context_event(self, event):
        self._context_item = self.listView.itemAt(event.pos())
        if self._context_item is not None:
            self.show_context_menu(event.globalPos())

        event.accept()

    def remove_context_cue(self):
        self._model_adapter.remove(self.get_context_cue())

    def edit_context_cue(self):
        self.edit_cue(self.get_context_cue())

    def stop_all(self):
        for cue in self._model_adapter:
            if isinstance(cue, MediaCue):
                cue.media.stop()

    def pause_all(self):
        for cue in self._model_adapter:
            if isinstance(cue, MediaCue):
                cue.media.pause()

    def restart_all(self):
<<<<<<< HEAD
        for item in self._cue_items:
            if isinstance(item.cue, MediaCue):
                if item.cue.media.state == Media.PAUSED:
                    item.cue.media.play()

    def __remove_cue__(self, cue):
        index = cue['index']
        self.listView.takeTopLevelItem(index)
        self._cue_items.pop(index)

        if isinstance(cue, MediaCue):
            cue.media.interrupt()
            if cue in self._playing_widgets:
                self.hide_playing(self._playing_widgets[cue])

        for item in self._cue_items[index:]:
            item.cue['index'] = item.cue['index'] - 1

        cue.finalize()

        self.cue_removed.emit(cue)

    def move_cue_at(self, old_index, index):
        self.move_cue(self._cue_items[old_index].cue, index)

    def _copy_cue_at(self, old_index, index):
        newcue = CueFactory.clone_cue(self._cue_items[old_index].cue)
        self.add_cue(newcue, index)

        self.listView.setCurrentItem(self.listView.topLevelItem(index))

    def __move_cue__(self, cue, index):
        item = self._cue_items.pop(cue['index'])
        self._cue_items.insert(index, item)
        self.listView.setCurrentItem(item)

        if isinstance(item, MediaItem):
            item.init()

        for n, item in enumerate(self._cue_items):
            item.cue['index'] = n

    def get_cues(self, cue_class=Cue):
        # i -> item
        return [i.cue for i in self._cue_items if isinstance(i.cue, cue_class)]

    def get_cue_at(self, index):
        if index < len(self._cue_items):
            return self._cue_items[index].cue

    def get_cue_by_id(self, cue_id):
        for item in self._cue_items:
            if item.cue.cue_id() == cue_id:
                return item.cue
=======
        for cue in self._model_adapter:
            if isinstance(cue, MediaCue):
                if cue.media.state == MediaState.Paused:
                    cue.media.play()
>>>>>>> f32a7f09

    def get_selected_cues(self, cue_class=Cue):
        cues = []
        for index in range(self.listView.topLevelItemCount()):
            item = self.listView.topLevelItem(index)
            if item.selected and isinstance(item.cue, cue_class):
                cues.append(item.cue)
        return cues

    def finalize(self):
        MainWindow().menuLayout.clear()
        MainWindow().removeToolBar(self.toolBar)
        self.toolBar.deleteLater()

        self.edit_action.triggered.disconnect()
        self.remove_action.triggered.disconnect()

        # Remove context-items
        self.cm_registry.clear()

        # !! Delete the layout references !!
        self.deleteLater()

    def get_context_cue(self):
        return self._context_item.cue

    def select_all(self):
        for index in range(self.listView.topLevelItemCount()):
            self.listView.topLevelItem(index).selected = True

    def deselect_all(self):
        for index in range(self.listView.topLevelItemCount()):
            self.listView.topLevelItem(index).selected = False

    def invert_selection(self):
        for index in range(self.listView.topLevelItemCount()):
            item = self.listView.topLevelItem(index)
            item.selected = not item.selected

    def __cue_added(self, cue):
        cue.next.connect(self.__execute_next, Connection.QtQueued)

    def __cue_removed(self, cue):
        if isinstance(cue, MediaCue):
            cue.media.interrupt()
        else:
            cue.stop()

    def __execute_next(self, cue):
        try:
            next_cue = self._model_adapter.item(cue.index + 1)
            next_cue.execute()
        except(IndexError, KeyError):
            pass<|MERGE_RESOLUTION|>--- conflicted
+++ resolved
@@ -19,16 +19,8 @@
 
 from PyQt5.QtCore import Qt
 from PyQt5.QtGui import QIcon
-<<<<<<< HEAD
-from PyQt5.QtWidgets import QWidget, QAction, QToolBar, QHBoxLayout,\
-    QHeaderView, QVBoxLayout, QLabel, QListWidget, QAbstractItemView,\
-    QListWidgetItem, qApp
-from lisp.core.media import Media
-from lisp.utils.configuration import config
-=======
 from PyQt5.QtWidgets import QWidget, QAction, QToolBar, QHBoxLayout, \
     QVBoxLayout, QLabel, qApp
->>>>>>> f32a7f09
 
 from lisp.backends.base.media import MediaState
 from lisp.core.signal import Connection
@@ -61,7 +53,7 @@
         <ul>
             <li>Side panel with playing media-cues;
             <li>Cues can be moved in the list;
-            <li>Space to play, CTRL+Space to select, SHIFT+Space to edit;
+            <li>Space to play, CTRL+Space to select, SHIFT+Space or Double-Click to edit;
         </ul>'''
 
     H_NAMES = ['', 'Cue', 'Pre wait', 'Action', 'Post wait', '']
@@ -230,12 +222,6 @@
         return self._model_adapter
 
     def current_cue(self):
-<<<<<<< HEAD
-        item = self.listView.currentItem()
-        if item is not None:
-            return item.cue
-
-=======
         if self._model_adapter:
             return self._model_adapter.item(self.listView.currentIndex().row())
 
@@ -243,7 +229,6 @@
         if self._model_adapter:
             return self.listView.currentItem()
 
->>>>>>> f32a7f09
     def select_context_cue(self):
         self._context_item.selected = not self._context_item.selected
 
@@ -274,7 +259,7 @@
                 if cue is not None:
                     self.edit_cue(cue)
             elif qApp.keyboardModifiers() == Qt.ControlModifier:
-                item = self.listView.currentItem()
+                item = self.current_item()
                 if item is not None:
                     item.selected = not item.selected
                     return True
@@ -339,67 +324,10 @@
                 cue.media.pause()
 
     def restart_all(self):
-<<<<<<< HEAD
-        for item in self._cue_items:
-            if isinstance(item.cue, MediaCue):
-                if item.cue.media.state == Media.PAUSED:
-                    item.cue.media.play()
-
-    def __remove_cue__(self, cue):
-        index = cue['index']
-        self.listView.takeTopLevelItem(index)
-        self._cue_items.pop(index)
-
-        if isinstance(cue, MediaCue):
-            cue.media.interrupt()
-            if cue in self._playing_widgets:
-                self.hide_playing(self._playing_widgets[cue])
-
-        for item in self._cue_items[index:]:
-            item.cue['index'] = item.cue['index'] - 1
-
-        cue.finalize()
-
-        self.cue_removed.emit(cue)
-
-    def move_cue_at(self, old_index, index):
-        self.move_cue(self._cue_items[old_index].cue, index)
-
-    def _copy_cue_at(self, old_index, index):
-        newcue = CueFactory.clone_cue(self._cue_items[old_index].cue)
-        self.add_cue(newcue, index)
-
-        self.listView.setCurrentItem(self.listView.topLevelItem(index))
-
-    def __move_cue__(self, cue, index):
-        item = self._cue_items.pop(cue['index'])
-        self._cue_items.insert(index, item)
-        self.listView.setCurrentItem(item)
-
-        if isinstance(item, MediaItem):
-            item.init()
-
-        for n, item in enumerate(self._cue_items):
-            item.cue['index'] = n
-
-    def get_cues(self, cue_class=Cue):
-        # i -> item
-        return [i.cue for i in self._cue_items if isinstance(i.cue, cue_class)]
-
-    def get_cue_at(self, index):
-        if index < len(self._cue_items):
-            return self._cue_items[index].cue
-
-    def get_cue_by_id(self, cue_id):
-        for item in self._cue_items:
-            if item.cue.cue_id() == cue_id:
-                return item.cue
-=======
         for cue in self._model_adapter:
             if isinstance(cue, MediaCue):
                 if cue.media.state == MediaState.Paused:
                     cue.media.play()
->>>>>>> f32a7f09
 
     def get_selected_cues(self, cue_class=Cue):
         cues = []
