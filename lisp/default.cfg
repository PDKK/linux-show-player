#LiSP (Linux Show Player) configuration

[Version]
#Don't change this section values
Number = 12

[Theme]
Theme = Dark
Icons = numix

[Backend]
Default = gst

[Gst]
Pipeline = Volume, Equalizer10, DbMeter, AutoSink

[Layout]
Default = NoDefault

[MIDI]
InputDevice = SysDefault
OutputDevice = SysDefault
Backend = mido.backends.rtmidi

[Remote]
BindIp = 127.0.0.1
BindPort = 8070
DiscoverPort = 50000 
DiscoverMagic = L1SPR3m0t3

[Actions]
MaxStackSize = 0

[CartLayout]
GridColumns = 7
GridRows = 4
ShowSeek = False
ShowDbMeters = False
ShowAccurate = False
ShowVolume = False
CountDown = True
AutoAddPage = True

[ListLayout]
ShowDbMeters = True
ShowSeek = True
ShowAccurate = False
ShowPlaying = True
AutoContinue = True
EndList = Stop
GoKey = Space

[DbMeter]
dBMax = 0
dbMin = -60
dbClip = 0

[Timecode]
<<<<<<< HEAD
enabled = False
format = FILM
=======
Enabled = True
Format = FILM
HRes = True
>>>>>>> d8eda2b1
<|MERGE_RESOLUTION|>--- conflicted
+++ resolved
@@ -56,11 +56,6 @@
 dbClip = 0
 
 [Timecode]
-<<<<<<< HEAD
-enabled = False
-format = FILM
-=======
 Enabled = True
 Format = FILM
-HRes = True
->>>>>>> d8eda2b1
+HRes = True