#LiSP (Linux Show Player) configuration

#Don't change this section values
[Version]
<<<<<<< HEAD
Number = 3
=======
Number = -17
>>>>>>> f32a7f09

[Theme]
Theme = LiSP
Icons = numix

[Backend]
Default = gst

[Gst]
Pipeline = Fade, Volume, Equalizer-10bands, DbMeter, AutoSink

[Layout]
Default = NoDefault

[MIDI]
InputDevice = default
Backend = mido.backends.rtmidi

[Remote]
BindIp = 127.0.0.1
BindPort = 8070
DiscoverPort = 50000 
DiscoverMagic = L1SPR3m0t3

[Actions]
MaxStackSize = 0

[CartLayout]
GridColumns = 7
GridRows = 4
ShowSeek = False
ShowDbMeters = False
ShowAccurate = False
CountDown = True
AutoAddPage = True

[ListLayout]
ShowDbMeters = True
ShowSeek = True
ShowAccurate = False
ShowPlaying = True
AutoNext = True

[DbMeter]
dBMax = 0
dbMin = -40
dbClip = 0<|MERGE_RESOLUTION|>--- conflicted
+++ resolved
@@ -2,11 +2,7 @@
 
 #Don't change this section values
 [Version]
-<<<<<<< HEAD
-Number = 3
-=======
-Number = -17
->>>>>>> f32a7f09
+Number = 4
 
 [Theme]
 Theme = LiSP
